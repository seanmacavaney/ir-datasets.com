<<<<<<< HEAD
import json
=======
from mako.template import Template
>>>>>>> 58448d33
import pkgutil
import io
import os
import sys
import typing
import argparse
import datetime
from contextlib import contextmanager
from pathlib import Path
import ir_datasets


COMMON_HEAD = '''
<link rel="stylesheet" href="main.css" />
<script src="https://code.jquery.com/jquery-1.12.4.min.js" integrity="sha256-ZosEbRLbNQzLpnKIkEdrPv7lOy9C27hHQ+Xp8a4MxAQ=" crossorigin="anonymous"></script>
<script src="https://code.jquery.com/ui/1.12.1/jquery-ui.min.js" integrity="sha256-VazP97ZCwtekAsvgPBSUwPFKdrwD3unUfSGVYrahUqU=" crossorigin="anonymous"></script>
<script src="main.js"></script>
<meta name="viewport" content="width=device-width, initial-scale=1" />
'''


def main():
    parser = argparse.ArgumentParser(prog='generate.py', description='Generates documentation files.')
    parser.add_argument('--out_dir', default='./docs')
    parser.add_argument('--release', action='store_true')

    args = parser.parse_args()
    out_dir = args.out_dir

    versions = [f'v{ir_datasets.__version__}', ''] if args.release else ['master']

    for version in versions:
        if version:
            os.makedirs(f'{args.out_dir}/{version}', exist_ok=True)

        generate_python_docs(args.out_dir, version)
        generate_cli_docs(args.out_dir, version)
        generate_redirect(args.out_dir, version, 'datasets.html', 'index.html')
        generate_redirect(args.out_dir, version, 'all.html', 'index.html')
        generate_downloads(args.out_dir, version)
        generate_integrations(args.out_dir, version)
        generate_css(args.out_dir, version)
        generate_js(args.out_dir, version)
        generate_bib(args.out_dir, version)

        top_level = [name for name in sorted(ir_datasets.registry) if '/' not in name]
        top_level_map = {t: [] for t in top_level}
        for name in sorted(ir_datasets.registry):
            dataset = ir_datasets.registry[name]
            parent = name.split('/')[0]
            if parent != name:
                top_level_map[parent].append((name, dataset))

        generate_index(args.out_dir, version, top_level_map)
        generate_counts(args.out_dir, version, top_level_map)

        bibliography = pkgutil.get_data('ir_datasets', 'docs/bibliography.bib').decode().split('\n\n')
        bibliography = {b.split('{')[1].split(',')[0]: b for b in bibliography}

        for top_level in sorted(top_level_map):
            generate_dataset_page(args.out_dir, version, top_level, top_level_map[top_level], bibliography)


def generate_dataset_page(out_dir, version, top_level, sub_datasets, bibliography):
    dataset = ir_datasets.registry[top_level]
    documentation = dataset.documentation() if hasattr(dataset, 'documentation') else {}
    with page_template(f'{top_level}.html', out_dir, version, title=documentation.get('pretty_name', top_level), source=f'datasets/{top_level.replace("-", "_")}.py') as out:
        data_access_section = generate_data_access_section(documentation)
        index = '\n'.join(f'<li><a href="#{name}"><kbd><span class="prefix">{top_level}</span>{name[len(top_level):]}</kbd></a></li>' for name, ds in sub_datasets)
        out.write(f'''
<div style="font-weight: bold; font-size: 1.1em;">Index</div>
<ol class="index">
<li><a href="#{top_level}"><kbd>{top_level}</kbd></a></li>
{index}
</ol>
<div id="Downloads">
</div>
{data_access_section}<hr />
<div class="dataset" id="{top_level}">
<h3><kbd class="select"><span class="str">"{top_level}"</span></kbd></h3>
{generate_dataset(dataset, top_level, bibliography)}
</div>
''')
        for name, dataset in sub_datasets:
            out.write(f'''
<hr />
<div class="dataset" id="{name}" data-parent="{top_level}">
<h3><kbd class="ds-name select"><span class="str">"{name}"</span></kbd></h3>
{generate_dataset(dataset, name, bibliography)}
</div>
''')
        out.write('''
<script type="text/javascript">
$(function () {
    $.ajax({
        'url': 'https://smac.pub/irdsdlc?ds=''' + top_level + ''''
    }).done(function (data) {
        $('#Downloads').append(generateDownloads('Downloadable content', data));
    });
});
</script>
''')



def generate_dataset(dataset, dataset_id, bibliography):
    import example_generators
    generators = {
        ('Python API', 'irds-python'): example_generators.PythonExampleGenerator(dataset_id),
        ('CLI', 'irds-cli'): example_generators.CliExampleGenerator(dataset_id),
        ('PyTerrier', 'pyterrier'): example_generators.PyTerrierExampleGenerator(dataset_id),
    }
    with io.StringIO() as out:
        if hasattr(dataset, 'documentation'):
            documentation = dataset.documentation()
        else:
            documentation = {}
        if 'desc' not in documentation:
            print(f'no description for {dataset_id}')
        desc = documentation.get('desc', '<p><i>(no description provided)</i></p>')
        tags = []
        tags = ' '.join(f'<span class="tag tag-{t}" data-fields="{", ".join(c._fields)}">{t}</span>' for t, c in tags)
        measures = ''
        if 'official_measures' in documentation:
            measures = ', '.join([f'<a href="https://ir-measur.es/en/latest/measures.html"><kbd>{m}</kbd></a>' for m in documentation['official_measures']])
            measures = f'<p>Official evaluation measures: {measures}</p>'
        out.write(f'''
<div class="desc">
{desc}{measures}
</div>
''')
        has_any = dataset.has_docs() or dataset.has_queries() or dataset.has_qrels() or dataset.has_docpairs() or dataset.has_scoreddocs() or 'bibtex_ids' in documentation
        if has_any:
            out.write('<div class="tabs">')
        if dataset.has_queries():
            parent_ds = ir_datasets.queries_parent_id(dataset_id)
            parent_ds_note = ''
            if parent_ds != dataset_id:
                parent_ds_note = f'<p>Inherits queries from <a class="ds-ref">{parent_ds}</a></p>'
            out.write(f'''
<a class="tab" target="{dataset_id}__queries">queries</a>
<div id="{dataset_id}__queries" class="tab-content">
{parent_ds_note}
<p>Language: {_lang(dataset.queries_lang())}</p>
<div>Query type:</div>
{generate_data_format(dataset.queries_cls())}
{generate_examples(generators, 'generate_queries')}
</div>
''')
        if dataset.has_docs():
            parent_ds = ir_datasets.docs_parent_id(dataset_id)
            parent_ds_note = ''
            if parent_ds != dataset_id:
                parent_ds_note = f'<p>Inherits docs from <a class="ds-ref">{parent_ds}</a></p>'
            out.write(f'''
<a class="tab" target="{dataset_id}__docs">docs</a>
<div id="{dataset_id}__docs" class="tab-content">
{parent_ds_note}
<p>Language: {_lang(dataset.docs_lang())}</p>
<div>Document type:</div>
{generate_data_format(dataset.docs_cls())}
{generate_examples(generators, 'generate_docs')}
</div>
''')
        if dataset.has_qrels():
            parent_ds = ir_datasets.qrels_parent_id(dataset_id)
            parent_ds_note = ''
            if parent_ds != dataset_id:
                parent_ds_note = f'<p>Inherits qrels from <a class="ds-ref">{parent_ds}</a></p>'
            out.write(f'''
<a class="tab" target="{dataset_id}__qrels">qrels</a>
<div id="{dataset_id}__qrels" class="tab-content">
{parent_ds_note}
<div>Query relevance judgment type:</div>
{generate_data_format(dataset.qrels_cls())}
<p>Relevance levels</p>
{generate_qrel_defs_table(dataset.qrels_defs(), dataset_id)}
{generate_examples(generators, 'generate_qrels')}
</div>
''')
        if dataset.has_scoreddocs():
            parent_ds = ir_datasets.scoreddocs_parent_id(dataset_id)
            parent_ds_note = ''
            if parent_ds != dataset_id:
                parent_ds_note = f'<p>Inherits scoreddocs from <a class="ds-ref">{parent_ds}</a></p>'
            out.write(f'''
<a class="tab" target="{dataset_id}__scoreddocs">scoreddocs</a>
<div id="{dataset_id}__scoreddocs" class="tab-content">
{parent_ds_note}
<div>Scored Document type:</div>
{generate_data_format(dataset.scoreddocs_cls())}
{generate_examples(generators, 'generate_scoreddocs')}
</div>
''')
        if dataset.has_docpairs():
            parent_ds = ir_datasets.docpairs_parent_id(dataset_id)
            parent_ds_note = ''
            if parent_ds != dataset_id:
                parent_ds_note = f'<p>Inherits docpairs from <a class="ds-ref">{parent_ds}</a></p>'
            out.write(f'''
<a class="tab" target="{dataset_id}__docpairs">docpairs</a>
<div id="{dataset_id}__docpairs" class="tab-content">
{parent_ds_note}
<div>Document Pair type:</div>
{generate_data_format(dataset.docpairs_cls())}
{generate_examples(generators, 'generate_docpairs')}
</div>
''')
        if dataset.has_qlogs():
            parent_ds = ir_datasets.qlogs_parent_id(dataset_id)
            parent_ds_note = ''
            if parent_ds != dataset_id:
                parent_ds_note = f'<p>Inherits qlogs from <a class="ds-ref">{parent_ds}</a></p>'
            out.write(f'''
<a class="tab" target="{dataset_id}__qlogs">qlogs</a>
<div id="{dataset_id}__qlogs" class="tab-content">
{parent_ds_note}
<div>Query Log type:</div>
{generate_data_format(dataset.qlogs_cls())}
{generate_examples(generators, 'generate_qlogs')}
</div>
''')
        if 'bibtex_ids' in documentation:
            prefix = f'<p><a href="ir_datasets.bib">ir_datasets.bib</a>:</p><cite class="select">\\cite{{{",".join(documentation["bibtex_ids"])}}}</cite>'
            bibtex = '\n'.join(bibliography[bid] for bid in documentation['bibtex_ids'])
            out.write(f'''
<a class="tab" target="{dataset_id}__citation">Citation</a>
<div id="{dataset_id}__citation" class="tab-content">
{prefix}
<p>Bibtex:</p>
<cite class="select">{bibtex}</cite>
</div>
''')
        if has_any:
            out.write('</div>')
        out.seek(0)
        return out.read()

def generate_examples(generators, fn):
    from pygments import highlight
    from pygments.lexers import PythonLexer, BashLexer
    from pygments.formatters import HtmlFormatter
    with io.StringIO() as f:
        f.write('<p>Examples:</p>')
        f.write('<div class="ex-tabs">')
        for (name, kwd), generator in generators.items():
            f.write(f'''
<a class="ex-tab" target="{kwd}">{name}</a>
<div class="ex-tab-content {kwd}">
''')
            example = getattr(generator, fn)()
            if example is None:
                f.write(f'<p><i>No example available for {name}</i></p>')
            else:
                if example.code:
                    lexer = {
                        'py': PythonLexer,
                        'bash': BashLexer,
                    }[example.code_lang]()
                    code = highlight(example.code, lexer, HtmlFormatter())
                    f.write(code)
                if example.output:
                    f.write(f'''
<code class="output">
{example.output}
</code>
''')
                if example.message_html:
                    f.write(f'<p>{example.message_html}</p>')
            f.write('</div>')
        f.write('</div>')
        f.seek(0)
        return f.read()


def generate_data_access_section(documentation):
    if 'data_access' not in documentation:
        return ''
    return f'''
<div id="DataAccess">
<h3>Data Access Information</h3>
{documentation["data_access"]}
</div>
'''


def generate_data_format(cls):
    if cls in (str, int, float, bytes, bool):
        return f'<span class="kwd">{cls.__name__}</span>'
    if cls in (datetime.datetime,):
        return f'<span class="kwd"><a href="https://docs.python.org/3/library/datetime.html#datetime.datetime">datetime</a></span>'
    if cls == type(None):
        return f'<span class="kwd">None</span>'
    elif isinstance(cls, typing._GenericAlias):
        args = []
        for arg in cls.__args__:
            if arg is Ellipsis:
                args.append(' ...')
            else:
                args.append(generate_data_format(arg))
        if cls._name in ('Tuple', 'List', 'Dict'):
            return f'<span class="kwd">{cls._name}</span>[{",".join(args)}]'
        if cls._name is None: # aka union
            return f'<span class="kwd">Union</span>[{",".join(args)}]'
    elif tuple in cls.__bases__ and hasattr(cls, '_fields'):
        fields = []
        for i, field in enumerate(cls._fields):
            f_type = 'UNKNOWN'
            if hasattr(cls, '__annotations__'):
                f_type = generate_data_format(cls.__annotations__[field])
            fields.append(f'<li data-tuple-idx="{i}"><span class="">{field}</span>: {f_type}</li>')
        return f"""
<div class="type">
<div class="type-name">{cls.__name__}: (<span class="kwd">namedtuple</span>)</div>
<ol class="type-fields">
{"".join(fields)}
</ol>
</div>""".strip()
    raise RuntimeError(f"uknown class {cls}")





def generate_index(out_dir, version, top_level_map):
    with page_template('index.html', out_dir, version, title='Catalog') as out:
        if version == 'master':
            install = '--upgrade git+https://github.com/allenai/ir_datasets.git'
        elif version.startswith('v'):
            install = f'ir_datasets=={version[1:]}'
        elif not version:
            install = '--upgrade ir_datasets'
        else:
            raise RuntimeError(f'unknown version {version}')
        index = []
        jump = []
        for top_level in sorted(top_level_map):
            names = [top_level] + sorted(x[0] for x in top_level_map[top_level])
            for name in names:
                dataset = ir_datasets.registry[name]
                parent = name.split('/')[0]
                if parent != name:
                    ds_name = f'<a href="{parent}.html#{name}"><kbd><span class="prefix"><span class="screen-small-hide">{parent}</span><span class="screen-small-show">&hellip;</span></span>{name[len(parent):]}</kbd></a>'
                    tbody = ''
                    row_id = ''
                else:
                    ds_name = f'<a style="font-weight: bold;" href="{parent}.html"><kbd>{parent}</kbd></a></li>'
                    tbody = '</tbody><tbody>'
                    row_id = f' id="{parent}"'
                    jump.append(f'<option value="{parent}">{parent}</option>')
                index.append(f'{tbody}<tr{row_id}><td>{ds_name}</td><td id="{name}-docs" class="center">{emoji(dataset, name, "docs", parent)}</td><td id="{name}-queries" class="center">{emoji(dataset, name, "queries", parent)}</td><td id="{name}-qrels" class="center">{emoji(dataset, name, "qrels", parent)}</td><td id="{name}-scoreddocs" class="center screen-small-hide">{emoji(dataset, name, "scoreddocs", parent)}</td><td id="{name}-docpairs" class="center screen-small-hide">{emoji(dataset, name, "docpairs", parent)}</td><td id="{name}-qlogs" class="center screen-small-hide">{emoji(dataset, name, "qlogs", parent)}</td></tr>')
        index = '\n'.join(index)
        jump = '\n'.join(jump)
        out.write(f'''
<p>
<code>ir_datasets</code> provides a common interface to many IR ranking datasets.
</p>

<h2 class="underline">Getting Started</h2>

<p>
Install with pip:
</p>

<code class="example">pip install {install}</code>

<p>Guides:</p>

<ul>
<li>Colab Tutorials: <a href="https://colab.research.google.com/github/allenai/ir_datasets/blob/master/examples/ir_datasets.ipynb">python</a>, <a href="https://colab.research.google.com/github/allenai/ir_datasets/blob/master/examples/ir_datasets_cli.ipynb">CLI</a></li>
<li><a href="python.html">Python API Documentation</a> (<a href="python-beta.html">beta version</a>)</li>
<li><a href="cli.html">CLI Documentation</a></li>
<li><a href="downloads.html">Download Dashboard</a></li>
<li><a href="https://github.com/allenai/ir_datasets/blob/master/examples/adding_datasets.ipynb">Adding new datasets</a></li>
<li><a href="https://arxiv.org/pdf/2103.02280.pdf">ir_datasets SIGIR resource paper</a></li>
<li>Using <kbd>ir_datasets</kbd> with&hellip;
<a href="pyterrier.html">PyTerrier</a> &middot;
<a href="ir-measures.html">ir-measures</a> &middot;
<a href="trec_eval.html">trec_eval</a>
</li>
</ul>

<h2 class="underline" style="margin-bottom: 4px;">Dataset Index</h2>
<select id="DatasetJump">
<option value="">Jump to Dataset...</option>
{jump}
</select>
<p>✅: Data available as automatic download</p>
<p>⚠️: Data available from a third party</p>
<p>⬆️: Data inherited from a parent dataset (highlights which one on hover)</p>
<table>
<tbody>
<tr>
<th class="stick-top">Dataset</th>
<th class="stick-top">docs</th>
<th class="stick-top">queries</th>
<th class="stick-top">qrels</th>
<th class="stick-top screen-small-hide">scoreddocs</th>
<th class="stick-top screen-small-hide">docpairs</th>
<th class="stick-top screen-small-hide">qlogs</th>
</tr>
{index}
</tbody>
</table>
''')
        v_prefix = '../' if version else ''
        versions = [str(v).split('/')[-2] for v in sorted(Path(out_dir).glob('*/index.html'))]
        versions = [v for v in versions if v != version]
        versions = [f'<li><a href="{v_prefix}{v}/index.html">{v}</a></li>' for v in versions]
        if version:
            versions = [f'<li><a href="../index.html">Latest Release</a></li>'] + versions
        versions = '\n'.join(versions)
        out.write(f'''
<h2 class="underline">Other Versions</h2>
<ul>
{versions}
</ul>
<h2 class="underline">Citation</h2>
<p>
When using datasets provided by this package, be sure to properly cite them. Bibtex for each dataset
can be found on each dataset's documenation page.
</p>
<p>If you use this tool, please cite our <a href="https://arxiv.org/pdf/2103.02280.pdf">SIGIR resource paper</a>:</p>
<cite class="select">@inproceedings{{macavaney:sigir2021-irds,
  author = {{MacAvaney, Sean and Yates, Andrew and Feldman, Sergey and Downey, Doug and Cohan, Arman and Goharian, Nazli}},
  title = {{Simplified Data Wrangling with ir_datasets}},
  year = {{2021}},
  booktitle = {{SIGIR}}
}}
</cite>
''')


def generate_counts(out_dir, version, top_level_map):
    with page_template('counts.html', out_dir, version, title='Counts') as out, open(get_file_path(out_dir, version, 'counts.csv'), 'wt') as csv_out:
        index = []
        csv_out.write(f'Dataset,docs,queries,qrels,qrels/q,scoreddocs,scoreddocs/q,docpairs,docpairs/q,qlogs\n')
        json_out = {}
        for top_level in sorted(top_level_map):
            names = [top_level] + sorted(x[0] for x in top_level_map[top_level])
            for name in names:
                dataset = ir_datasets.registry[name]
                parent = name.split('/')[0]
                if parent != name:
                    ds_name = f'<a href="{parent}.html#{name}"><kbd><span class="prefix"><span class="screen-small-hide">{parent}</span><span class="screen-small-show">&hellip;</span></span>{name[len(parent):]}</kbd></a>'
                    tbody = ''
                    row_id = ''
                else:
                    ds_name = f'<a style="font-weight: bold;" href="{parent}.html"><kbd>{parent}</kbd></a></li>'
                    tbody = '</tbody><tbody>'
                    row_id = f' id="{parent}"'
                index.append(f'''{tbody}<tr{row_id}>
<td>{ds_name}</td>
<td id="{name}-docs" class="right">{ds_counts(dataset, name, "docs")}</td>
<td id="{name}-queries" class="right">{ds_counts(dataset, name, "queries")}</td>
<td id="{name}-qrels" class="right">{ds_counts(dataset, name, "qrels")}</td>
<td id="{name}-qrels-q" class="right">{ds_per_q_count(dataset, name, 'qrels')}</td>
<td id="{name}-scoreddocs" class="right">{ds_counts(dataset, name, "scoreddocs")}</td>
<td id="{name}-scoreddocs-q" class="right">{ds_per_q_count(dataset, name, "scoreddocs")}</td>
<td id="{name}-docpairs" class="right">{ds_counts(dataset, name, "docpairs")}</td>
<td id="{name}-docpairs-q" class="right">{ds_per_q_count(dataset, name, "docpairs")}</td>
<td id="{name}-qlogs" class="right">{ds_counts(dataset, name, "qlogs")}</td>
</tr>''')
                csv_out.write(f'{name},{ds_count_value(dataset, name, "docs") or ""},{ds_count_value(dataset, name, "queries") or ""},{ds_count_value(dataset, name, "qrels") or ""},{ds_per_q_count_value(dataset, name, "qrels") or ""},{ds_count_value(dataset, name, "scoreddocs") or ""},{ds_per_q_count_value(dataset, name, "scoreddocs") or ""},{ds_count_value(dataset, name, "docpairs") or ""},{ds_per_q_count_value(dataset, name, "docpairs") or ""},{ds_count_value(dataset, name, "qlogs") or ""}\n')
                json_out[name] = {
                    'docs_count': ds_count_value(dataset, name, "docs"),
                    'queries_count': ds_count_value(dataset, name, "queries"),
                    'qrels_count': ds_count_value(dataset, name, "qrels"),
                    'qrels_per_query': ds_per_q_count_value(dataset, name, "qrels"),
                    'scoreddocs_count': ds_count_value(dataset, name, "scoreddocs"),
                    'scoreddocs_per_query': ds_per_q_count_value(dataset, name, "scoreddocs"),
                    'docpairs_count': ds_count_value(dataset, name, "docpairs"),
                    'docpairs_per_query': ds_per_q_count_value(dataset, name, "docpairs"),
                    'qlogs_count': ds_count_value(dataset, name, "qlogs"),
                }
        index = '\n'.join(index)
        out.write(f'''
<p>Other formats: <a href="counts.csv">CSV</a>, <a href="counts.json">JSON</a></p>
<p><input type="radio" id="Approx" name="counts" value="Approx" checked><label for="Approx">Approx. counts</label> <input type="radio" id="Exact" name="counts" value="Exact"><label for="Exact">Exact counts</label></p>
<p>K: Thousand (&times;1,000)</p>
<p>M: Million (&times;1,000,000)</p>
<p>B: Billion (&times;1,000,000,000)</p>
<p>/q: Per query (value divided by query count)</p>
<p>Hover over number for exact count.</p>
<table>
<tbody>
<tr>
<th class="stick-top">Dataset</th>
<th class="stick-top">docs</th>
<th class="stick-top">queries</th>
<th class="stick-top">qrels</th>
<th class="stick-top">/q</th>
<th class="stick-top">scoreddocs</th>
<th class="stick-top">/q</th>
<th class="stick-top">docpairs</th>
<th class="stick-top">/q</th>
<th class="stick-top">qlogs</th>
</tr>
{index}
</tbody>
</table>
<script type="text/javascript">
''')
        out.write(r'''
$(function () {
    $('kbd[title]').each(function (i, e) {
        var $e = $(e);
        $e.attr('data-approx', $e.text());
        $e.attr('data-exact', $e.attr('title'));
    });
    $(document).on('change', '[name=counts]', function (e) {
        var $target = $(e.target);
        if (!$target.prop('checked')) {
            return;
        }
        if ($target.attr('id') == 'Exact') {
            $('kbd[title]').each(function (i, e) {
                var $e = $(e);
                $e.text($e.attr('data-exact'));
                $e.attr('title', $e.attr('data-approx'));
            });
        } else if ($target.attr('id') == 'Approx') {
            $('kbd[title]').each(function (i, e) {
                var $e = $(e);
                $e.text($e.attr('data-approx'));
                $e.attr('title', $e.attr('data-exact'));
            });
        }
    });
});
</script>
''')
    with open(get_file_path(out_dir, version, 'counts.json'), 'wt') as fjson:
        json.dump(json_out, fjson)






def generate_redirect(out_dir, version, page_from, page_to):
    with open(get_file_path(out_dir, version, page_from), 'wt') as out:
        out.write(f'''
<!DOCTYPE html>
<html>
<head>
  <meta http-equiv="refresh" content="0; URL={page_to}" />
  <title>ir_datasets</title>
</head>
<body>
  <p>Redirecting <a href="{page_to}">here</a></p>
</body>
</html>
''')




def generate_python_docs(out_dir, version):
    template = Template(filename=os.path.join("templates", "python.html"))
    with page_template('python.html', out_dir, version, title='Python API') as out:
        out.write(template.render())

    template = Template(filename=os.path.join("templates", "python-beta.html"))
    with page_template('python-beta.html', out_dir, version, title='Beta Python API') as out:
        out.write(template.render())


def generate_cli_docs(out_dir, version):
    template = Template(filename=os.path.join("templates", "cli.html"))
    with page_template('cli.html', out_dir, version, title='Command Line Interface') as out:
        out.write(template.render())


def generate_downloads(out_dir, version):
    template = Template(filename=os.path.join("templates", "downloads.html"))
    with page_template('downloads.html', out_dir, version, title='Download dashboard') as out:
        out.write(template.render())


def generate_integrations(out_dir, version):
    from pygments import highlight
    from pygments.lexers import PythonLexer, BashLexer
    from pygments.formatters import HtmlFormatter

    def hl(c):
        return highlight(c, PythonLexer(), HtmlFormatter())

    def hlb(c):
        return highlight(c, BashLexer(), HtmlFormatter())

    template = Template(filename=os.path.join("templates", "pyterrier.html"))
    with page_template('pyterrier.html', out_dir, version, title='PyTerrier &amp; ir_datasets', include_irds_title=False) as out:
        out.write(template.render(hl=hl))

    template = Template(filename=os.path.join("templates", "ir-measures.html"))
    with page_template('ir-measures.html', out_dir, version, title='ir_measures &amp; ir_datasets', include_irds_title=False) as out:
        out.write(template.render(hl=hl, hlb=hlb))
    template = Template(filename=os.path.join("templates", "trec_eval.html"))
    with page_template('trec_eval.html', out_dir, version, title='trec_eval &amp; ir_datasets', include_irds_title=False) as out:
        out.write(template.render(hl=hl, hlb=hlb))


@contextmanager
def page_template(file, base_dir, version, title=None, source=None, include_irds_title=True):
    with open(get_file_path(base_dir, version, file), 'wt') as out:
        no_index = '<meta name="robots" content="noindex,nofollow" />' if version else ''
        out.write(f'''<!DOCTYPE html>
<html>
<head>
<link rel="stylesheet" href="main.css" />
<script src="https://code.jquery.com/jquery-1.12.4.min.js" integrity="sha256-ZosEbRLbNQzLpnKIkEdrPv7lOy9C27hHQ+Xp8a4MxAQ=" crossorigin="anonymous"></script>
<script src="https://code.jquery.com/ui/1.12.1/jquery-ui.min.js" integrity="sha256-VazP97ZCwtekAsvgPBSUwPFKdrwD3unUfSGVYrahUqU=" crossorigin="anonymous"></script>
<script src="main.js"></script>
<meta charset="utf-8" />
<meta name="viewport" content="width=device-width, initial-scale=1" />
{no_index}
<title>{(title + ' - ir_datasets' if include_irds_title else title) if title else 'ir_datasets'}</title>
</head>
<body>
<div class="page">
''')
        path_segment = 'blob' if source else 'tree'
        url = 'https://github.com/allenai/ir_datasets/' + (f'{path_segment}/{version or ("v" + ir_datasets.__version__)}/' if version else '') + (f'ir_datasets/{source}' if source else '')
        text = source or 'allenai/ir_datasets'
        if version: # a specific version -- warn the user
            out.write(f'''
<div class="banner">This documentation is for <strong>{version}</strong>. See <a href="../{file}">here</a> for documentation of the current latest version on pypi.</div>
''')
        if file != 'index.html':
            out.write(f'''
<div style="position: absolute; top: 4px; left: 4px;"><a href="index.html">&larr; home</a></div>
''')
        out.write(f'''
<div style="position: absolute; top: 4px; right: 4px;">Github: <a href="{url}">{text}</a></div>
''')
        if include_irds_title:
            out.write(f'<h1><code>ir_datasets</code>{": " + title if title else ""}</h1>')
        else:
            out.write(f'<h1>{title}</h1>')
        yield out
        out.write(f'''
</div>
</body>
</html>
''')


def generate_css(base_dir, version):
    with open(get_file_path(base_dir, version, 'main.css'), 'wt') as out:
<<<<<<< HEAD
        out.write(r'''
@import url('https://fonts.googleapis.com/css2?family=Roboto:wght@400;700&display=swap');
body {
  font-family: "Roboto", Arial, sans-serif;
  font-size: 14px;
  background-color: #eee;
  padding: 0;
  margin: 0;
  line-height: 1.3;
}
.dataset {
  margin: 24px 0;
}
.str {
  color: #710000;
  font-weight: bold;
}
.kwd {
  color: #4287f5;
  font-weight: bold;
}
.comment {
  color: #288642;
}
.tag {
  border-radius: 10px;
  color: white;
  background-color: black;
  font-size: 10px;
  padding: 1px 5px;
}
.tag-docs { background-color: #0b83d9; }
.tag-queries { background-color: #2da608; }
.tag-qrels { background-color: #bf7000; }
.tag-scoreddocs { background-color: #9e5bd9; }
.tag-docpairs { background-color: #06a892; }
p, blockquote {
  margin: 6px 0;
  color: #333;
}
blockquote {
  border-left: 3px solid #a5bcd1;
  padding-left: 4px;
  margin-left: 6px;
}
.desc {
  color: #333;
}
.ds-ref {
  font-family: monospace;
  color: #444;
  font-weight: bold;
  cursor: pointer;
}
.page {
  position: relative; /* allow absolute position within page */
  background-color: #fff;
  max-width: 800px;
  margin: 8px auto;
  padding: 8px 24px;
  box-shadow: 0 0 8px #999;
  border: 1px solid #ddd;
}
.showhide {
    cursor: pointer;
    background: #ddd;
    padding: 2px 8px;
    font-size: 11px;
    color: #333;
}
.showhide:hover {
    background: #ccc;
}
.showhide.shown::before {
  content: '▼ hide ';
}
.showhide.hidden::before {
  content: '► show ';
}
ul {
  margin: 4px;
  padding-left: 16px;
}
.ds-name {
  font-size: 16px;
}
hr {
  border: none;
  border-top: 1px solid #888;
  margin: 24px -24px;
}
cite {
  border: 1px dotted #444;
  white-space: pre;
  overflow: auto;
  font-family: monospace;
  font-style: normal;
  display: block;
  padding: 4px;
  margin: 4px 0;
}
pre {
    margin: 0;
}
.banner {
    padding: 24px 16px 8px 16px;
    background-color: #ffc150;
    margin-top: -8px;
    margin-left: -24px;
    margin-right: -24px;
    text-align: center;
}

.tab-content {
  border: 1px solid #666666;
  margin: 0 4px 4px 4px;
  padding: 4px;
}

.tab {
  border: 1px solid #666666;
  margin: 4px 4px 0 4px;
  padding: 0 4px;
  display: inline-block;
  cursor: pointer;
  background-color: #666;
  color: white;
  line-height: 1.5;
}

.tab.selected {
  color: black;
  background-color: white;
  border-bottom: 1px solid white;
  position: relative;
  bottom: -1px;
}

code.example, .highlight {
  display: block;
  border-left: 4px solid #4287f5;
  padding-left: 6px;
  margin-left: 4px;
  margin-top: 2px;
  margin-bottom: 2px;
  overflow-x: auto;
}
code.output {
  display: block;
  border-left: 4px solid #32a852;
  padding-left: 6px;
  margin-left: 4px;
  margin-top: 2px;
  margin-bottom: 2px;
}

.type {
  border: 1px solid black;
  font-family: monospace;
  display: inline-block;
  padding: 4px 8px;
  border-radius: 4px;
  margin: 4px;
  background-color: rgba(66, 135, 245, 0.1);
  vertical-align: middle;
}

.type-name {
  font-weight: bold;
}

.type-fields {
  margin: 0;
  padding: 0;
  list-style: none;
}

.type-fields > li::before {
  content: "[" attr(data-tuple-idx) "] ";
  margin-left: 2px;
}

.index {
  list-style: none;
  margin: 0;
  padding: 0;
  padding-left: 8px;
}

.prefix {
  color: #777;
}

.index a {
  text-decoration: none;
}

.index a:hover {
  text-decoration: underline;
}

.lang-code {
  display: inline-block;
  border-radius: 6px;
  padding: 2px 4px;
  background-color: #4287f5;
  color: white;
  font-family: monospace;
}

td, th {
  text-align: left;
  padding: 0 8px;
}

th {
  background-color: #4287f5;
  color: white;
  text-align: left;
  padding: 0 8px;
}

tr:nth-child(2n+1) {
  background-color: #EEE;
}

tbody tr:nth-child(2n + 1) {
  background-color: #FFF;
}

tbody tr:nth-child(2n) {
  background-color: #EEE;
}

tbody tr:first-child td {
    padding-top: 12px;
}

tbody tr:last-child td {
    border-bottom: 2px solid #333;
}

.relScore {
  font-family: monospace;
  text-align: center;
}

.center {
  text-align: center;
}

.right {
  text-align: right;
}

.sep {
  border-top: 3px solid #333;
}

.warn {
  color: white;
  background-color: #c17300;
  padding: 8px 16px;
  border-radius: 8px;
}

.warn::before {
  content: "Warning: ";
  font-weight: bold;
}

h4 {
  margin-bottom: 0px;
}

.methodinfo {
  margin-left: 16px;
}

.stick-top {
  position: sticky;
  top: 0;
}

details {
    margin: 8px 0;
}

#DataAccess {
    border: 1px solid #91b6ca;
    margin: 8px;
    padding: 6px;
    background-color: #eff8fc;
    border-radius: 4px;
}

#DataAccess h3 {
    margin: 3px 0;
}

#Downloads {
    min-height: 21px;
    margin: 8px 0;
}

.ex-tab {
    display: inline-block;
    padding: 2px 4px;
    border: 1px solid black;
    cursor: pointer;
    margin: 2px;
    border-radius: 4px;
}

.ex-tab.selected {
    background-color: #4287f5;
    border-color: #4287f5;
    color: white;
}

.screen-small-show {
    display: none;
}

.hl {
    background-color: #fff9bd;
}

.highlight .hll { background-color: #ffffcc }
.highlight  { background: #ffffff; }
.highlight .c { color: #999988; font-style: italic } /* Comment */
.highlight .err { color: #a61717; background-color: #e3d2d2 } /* Error */
.highlight .k { color: #000000; font-weight: bold } /* Keyword */
.highlight .o { color: #000000; font-weight: bold } /* Operator */
.highlight .ch { color: #999988; font-style: italic } /* Comment.Hashbang */
.highlight .cm { color: #999988; font-style: italic } /* Comment.Multiline */
.highlight .cp { color: #999999; font-weight: bold; font-style: italic } /* Comment.Preproc */
.highlight .cpf { color: #999988; font-style: italic } /* Comment.PreprocFile */
.highlight .c1 { color: #999988; font-style: italic } /* Comment.Single */
.highlight .cs { color: #999999; font-weight: bold; font-style: italic } /* Comment.Special */
.highlight .gd { color: #000000; background-color: #ffdddd } /* Generic.Deleted */
.highlight .ge { color: #000000; font-style: italic } /* Generic.Emph */
.highlight .gr { color: #aa0000 } /* Generic.Error */
.highlight .gh { color: #999999 } /* Generic.Heading */
.highlight .gi { color: #000000; background-color: #ddffdd } /* Generic.Inserted */
.highlight .go { color: #888888 } /* Generic.Output */
.highlight .gp { color: #555555 } /* Generic.Prompt */
.highlight .gs { font-weight: bold } /* Generic.Strong */
.highlight .gu { color: #aaaaaa } /* Generic.Subheading */
.highlight .gt { color: #aa0000 } /* Generic.Traceback */
.highlight .kc { color: #000000; font-weight: bold } /* Keyword.Constant */
.highlight .kd { color: #000000; font-weight: bold } /* Keyword.Declaration */
.highlight .kn { color: #000000; font-weight: bold } /* Keyword.Namespace */
.highlight .kp { color: #000000; font-weight: bold } /* Keyword.Pseudo */
.highlight .kr { color: #000000; font-weight: bold } /* Keyword.Reserved */
.highlight .kt { color: #445588; font-weight: bold } /* Keyword.Type */
.highlight .m { color: #009999 } /* Literal.Number */
.highlight .s { color: #dd1144 } /* Literal.String */
.highlight .na { color: #008080 } /* Name.Attribute */
.highlight .nb { color: #0086B3 } /* Name.Builtin */
.highlight .nc { color: #445588; font-weight: bold } /* Name.Class */
.highlight .no { color: #008080 } /* Name.Constant */
.highlight .nd { color: #3c5d5d; font-weight: bold } /* Name.Decorator */
.highlight .ni { color: #800080 } /* Name.Entity */
.highlight .ne { color: #990000; font-weight: bold } /* Name.Exception */
.highlight .nf { color: #990000; font-weight: bold } /* Name.Function */
.highlight .nl { color: #990000; font-weight: bold } /* Name.Label */
.highlight .nn { color: #555555 } /* Name.Namespace */
.highlight .nt { color: #000080 } /* Name.Tag */
.highlight .nv { color: #008080 } /* Name.Variable */
.highlight .ow { color: #000000; font-weight: bold } /* Operator.Word */
.highlight .w { color: #bbbbbb } /* Text.Whitespace */
.highlight .mb { color: #009999 } /* Literal.Number.Bin */
.highlight .mf { color: #009999 } /* Literal.Number.Float */
.highlight .mh { color: #009999 } /* Literal.Number.Hex */
.highlight .mi { color: #009999 } /* Literal.Number.Integer */
.highlight .mo { color: #009999 } /* Literal.Number.Oct */
.highlight .sb { color: #dd1144 } /* Literal.String.Backtick */
.highlight .sc { color: #dd1144 } /* Literal.String.Char */
.highlight .sd { color: #dd1144 } /* Literal.String.Doc */
.highlight .s2 { color: #dd1144 } /* Literal.String.Double */
.highlight .se { color: #dd1144 } /* Literal.String.Escape */
.highlight .sh { color: #dd1144 } /* Literal.String.Heredoc */
.highlight .si { color: #dd1144 } /* Literal.String.Interpol */
.highlight .sx { color: #dd1144 } /* Literal.String.Other */
.highlight .sr { color: #009926 } /* Literal.String.Regex */
.highlight .s1 { color: #dd1144 } /* Literal.String.Single */
.highlight .ss { color: #990073 } /* Literal.String.Symbol */
.highlight .bp { color: #999999 } /* Name.Builtin.Pseudo */
.highlight .vc { color: #008080 } /* Name.Variable.Class */
.highlight .vg { color: #008080 } /* Name.Variable.Global */
.highlight .vi { color: #008080 } /* Name.Variable.Instance */
.highlight .il { color: #009999 } /* Literal.Number.Integer.Long */

@media screen and (max-width: 500px){
  .page {
    padding: 6px;
    margin: 0;
    border: 0;
  }
  h1 {
    margin-bottom: 2px;
  }
  h3 {
    margin-bottom: 4px;
  }
  hr {
    margin: 8px -6px;
  }
  .dataset {
    margin: 6px 0;
  }
  .screen-small-hide {
    display: none;
  }
  .screen-small-show {
    display: inherit;
  }
  .banner {
    margin-top: -6px;
    margin-left: -6px;
    margin-right: -6px;
  }
}
''')
=======
        out.write(open('templates/main.css').read())
>>>>>>> 58448d33


def generate_js(base_dir, version):
    with open(get_file_path(base_dir, version, 'main.js'), 'wt') as out:
        out.write(open('templates/main.js').read())


def generate_bib(base_dir, version):
    with open(get_file_path(base_dir, version, 'ir_datasets.bib'), 'wb') as out:
        out.write(pkgutil.get_data('ir_datasets', 'docs/bibliography.bib'))


def get_file_path(base_dir, version, file):
    return f'{base_dir}/{version}/{file}' if version else f'{base_dir}/{file}'


def generate_qrel_defs_table(defs, dsid):
    metadata = ir_datasets.metadata_cached(dsid, 'qrels')
    counts_by_relevance = metadata.get('counts_by_relevance')
    rows = []
    for score, desc in sorted(defs.items()):
        if counts_by_relevance:
            c = counts_by_relevance.get(str(score), 0)
            count = f'<td class="right">{format_count(c)}</td><td class="right">{c/sum(counts_by_relevance.values())*100:0.1f}%</td>'
        else:
            count = ''
        rows.append(f'<tr><td class="relScore">{score}</td><td>{desc}</td>{count}</tr>')
    rows = "\n".join(rows)
    if counts_by_relevance:
        count = f'<th>Count</th><th>%</th>'
    else:
        count = ''
    return f'''
<table>
<tr><th>Rel.</th><th>Definition</th>{count}</tr>
{rows}
</table>
'''

def emoji(ds, dsid, arg, top_level):
    has = getattr(ds, f'has_{arg}')()
    if has:
        parent = getattr(ir_datasets, f'{arg}_parent_id')(dsid)
        if parent != dsid:
            return f'<span style="cursor: help;" title="{arg} inherited from {parent}" data-highlight="{parent}-{arg}">⬆️</span>'
        else:
            instructions = hasattr(ds, f'documentation') and ds.documentation().get(f'{arg}_instructions')
            if instructions:
                return f'<a href="{top_level}.html#DataAccess" title="{instructions}. Click for details.">⚠️</a>'
            return f'<span style="cursor: help;" title="{arg} available as automatic download">✅</span>'
    return ''


def format_count(count):
    display_count = count
    formats = [
        ('{:.0f}<span style="visibility: hidden;">&nbsp;</span>', 1),
        ('{:.0f}<span style="visibility: hidden;">&nbsp;</span>', 10),
        ('{:.0f}<span style="visibility: hidden;">&nbsp;</span>', 100),
        ('{:.1f}K', 1), ('{:.0f}K', 10), ('{:.0f}K', 100),
        ('{:.1f}M', 1), ('{:.0f}M', 10), ('{:.0f}M', 100),
        ('{:.1f}B', 1), ('{:.0f}B', 10), ('{:.0f}B', 100),
    ]
    while display_count >= 10:
        display_count = display_count / 10
        formats.pop(0)
    return f'<kbd title="{count}">{formats[0][0].format(display_count*formats[0][1])}</kdb>'

def ds_count_value(ds, dsid, etype):
    has = getattr(ds, f'has_{etype}')()
    if has:
        metadata = ir_datasets.metadata_cached(dsid, etype)
        if 'count' in metadata:
            return metadata['count']

def ds_counts(ds, dsid, etype):
    has = getattr(ds, f'has_{etype}')()
    if has:
        count = ds_count_value(ds, dsid, etype)
        if count is not None:
            return format_count(count)
        else:
            return f'<span title="has {etype} but missing metadata">⚠️</span>'
    return ''

def ds_per_q_count_value(ds, dsid, etype):
    has = getattr(ds, f'has_{etype}')() and ds.has_queries()
    if has:
        metadata_qrels = ir_datasets.metadata_cached(dsid, etype)
        metadata_queries = ir_datasets.metadata_cached(dsid, 'queries')
        if 'count' in metadata_qrels and 'count' in metadata_queries:
            count = metadata_qrels['count'] / metadata_queries['count']
            return count

def ds_per_q_count(ds, dsid, etype):
    count = ds_per_q_count_value(ds, dsid, etype)
    if count is not None:
        return f'<kbd title="{count:0.4f}">{count:0.1f}</kdb>'
    return ''


def _lang(lang_code):
    if lang_code is None:
        return '<em>multiple/other/unknown</em>'
    return f'<span class="lang-code">{lang_code}</span>'


if __name__ == '__main__':
    main()<|MERGE_RESOLUTION|>--- conflicted
+++ resolved
@@ -1,8 +1,5 @@
-<<<<<<< HEAD
+from mako.template import Template
 import json
-=======
-from mako.template import Template
->>>>>>> 58448d33
 import pkgutil
 import io
 import os
@@ -653,435 +650,7 @@
 
 def generate_css(base_dir, version):
     with open(get_file_path(base_dir, version, 'main.css'), 'wt') as out:
-<<<<<<< HEAD
-        out.write(r'''
-@import url('https://fonts.googleapis.com/css2?family=Roboto:wght@400;700&display=swap');
-body {
-  font-family: "Roboto", Arial, sans-serif;
-  font-size: 14px;
-  background-color: #eee;
-  padding: 0;
-  margin: 0;
-  line-height: 1.3;
-}
-.dataset {
-  margin: 24px 0;
-}
-.str {
-  color: #710000;
-  font-weight: bold;
-}
-.kwd {
-  color: #4287f5;
-  font-weight: bold;
-}
-.comment {
-  color: #288642;
-}
-.tag {
-  border-radius: 10px;
-  color: white;
-  background-color: black;
-  font-size: 10px;
-  padding: 1px 5px;
-}
-.tag-docs { background-color: #0b83d9; }
-.tag-queries { background-color: #2da608; }
-.tag-qrels { background-color: #bf7000; }
-.tag-scoreddocs { background-color: #9e5bd9; }
-.tag-docpairs { background-color: #06a892; }
-p, blockquote {
-  margin: 6px 0;
-  color: #333;
-}
-blockquote {
-  border-left: 3px solid #a5bcd1;
-  padding-left: 4px;
-  margin-left: 6px;
-}
-.desc {
-  color: #333;
-}
-.ds-ref {
-  font-family: monospace;
-  color: #444;
-  font-weight: bold;
-  cursor: pointer;
-}
-.page {
-  position: relative; /* allow absolute position within page */
-  background-color: #fff;
-  max-width: 800px;
-  margin: 8px auto;
-  padding: 8px 24px;
-  box-shadow: 0 0 8px #999;
-  border: 1px solid #ddd;
-}
-.showhide {
-    cursor: pointer;
-    background: #ddd;
-    padding: 2px 8px;
-    font-size: 11px;
-    color: #333;
-}
-.showhide:hover {
-    background: #ccc;
-}
-.showhide.shown::before {
-  content: '▼ hide ';
-}
-.showhide.hidden::before {
-  content: '► show ';
-}
-ul {
-  margin: 4px;
-  padding-left: 16px;
-}
-.ds-name {
-  font-size: 16px;
-}
-hr {
-  border: none;
-  border-top: 1px solid #888;
-  margin: 24px -24px;
-}
-cite {
-  border: 1px dotted #444;
-  white-space: pre;
-  overflow: auto;
-  font-family: monospace;
-  font-style: normal;
-  display: block;
-  padding: 4px;
-  margin: 4px 0;
-}
-pre {
-    margin: 0;
-}
-.banner {
-    padding: 24px 16px 8px 16px;
-    background-color: #ffc150;
-    margin-top: -8px;
-    margin-left: -24px;
-    margin-right: -24px;
-    text-align: center;
-}
-
-.tab-content {
-  border: 1px solid #666666;
-  margin: 0 4px 4px 4px;
-  padding: 4px;
-}
-
-.tab {
-  border: 1px solid #666666;
-  margin: 4px 4px 0 4px;
-  padding: 0 4px;
-  display: inline-block;
-  cursor: pointer;
-  background-color: #666;
-  color: white;
-  line-height: 1.5;
-}
-
-.tab.selected {
-  color: black;
-  background-color: white;
-  border-bottom: 1px solid white;
-  position: relative;
-  bottom: -1px;
-}
-
-code.example, .highlight {
-  display: block;
-  border-left: 4px solid #4287f5;
-  padding-left: 6px;
-  margin-left: 4px;
-  margin-top: 2px;
-  margin-bottom: 2px;
-  overflow-x: auto;
-}
-code.output {
-  display: block;
-  border-left: 4px solid #32a852;
-  padding-left: 6px;
-  margin-left: 4px;
-  margin-top: 2px;
-  margin-bottom: 2px;
-}
-
-.type {
-  border: 1px solid black;
-  font-family: monospace;
-  display: inline-block;
-  padding: 4px 8px;
-  border-radius: 4px;
-  margin: 4px;
-  background-color: rgba(66, 135, 245, 0.1);
-  vertical-align: middle;
-}
-
-.type-name {
-  font-weight: bold;
-}
-
-.type-fields {
-  margin: 0;
-  padding: 0;
-  list-style: none;
-}
-
-.type-fields > li::before {
-  content: "[" attr(data-tuple-idx) "] ";
-  margin-left: 2px;
-}
-
-.index {
-  list-style: none;
-  margin: 0;
-  padding: 0;
-  padding-left: 8px;
-}
-
-.prefix {
-  color: #777;
-}
-
-.index a {
-  text-decoration: none;
-}
-
-.index a:hover {
-  text-decoration: underline;
-}
-
-.lang-code {
-  display: inline-block;
-  border-radius: 6px;
-  padding: 2px 4px;
-  background-color: #4287f5;
-  color: white;
-  font-family: monospace;
-}
-
-td, th {
-  text-align: left;
-  padding: 0 8px;
-}
-
-th {
-  background-color: #4287f5;
-  color: white;
-  text-align: left;
-  padding: 0 8px;
-}
-
-tr:nth-child(2n+1) {
-  background-color: #EEE;
-}
-
-tbody tr:nth-child(2n + 1) {
-  background-color: #FFF;
-}
-
-tbody tr:nth-child(2n) {
-  background-color: #EEE;
-}
-
-tbody tr:first-child td {
-    padding-top: 12px;
-}
-
-tbody tr:last-child td {
-    border-bottom: 2px solid #333;
-}
-
-.relScore {
-  font-family: monospace;
-  text-align: center;
-}
-
-.center {
-  text-align: center;
-}
-
-.right {
-  text-align: right;
-}
-
-.sep {
-  border-top: 3px solid #333;
-}
-
-.warn {
-  color: white;
-  background-color: #c17300;
-  padding: 8px 16px;
-  border-radius: 8px;
-}
-
-.warn::before {
-  content: "Warning: ";
-  font-weight: bold;
-}
-
-h4 {
-  margin-bottom: 0px;
-}
-
-.methodinfo {
-  margin-left: 16px;
-}
-
-.stick-top {
-  position: sticky;
-  top: 0;
-}
-
-details {
-    margin: 8px 0;
-}
-
-#DataAccess {
-    border: 1px solid #91b6ca;
-    margin: 8px;
-    padding: 6px;
-    background-color: #eff8fc;
-    border-radius: 4px;
-}
-
-#DataAccess h3 {
-    margin: 3px 0;
-}
-
-#Downloads {
-    min-height: 21px;
-    margin: 8px 0;
-}
-
-.ex-tab {
-    display: inline-block;
-    padding: 2px 4px;
-    border: 1px solid black;
-    cursor: pointer;
-    margin: 2px;
-    border-radius: 4px;
-}
-
-.ex-tab.selected {
-    background-color: #4287f5;
-    border-color: #4287f5;
-    color: white;
-}
-
-.screen-small-show {
-    display: none;
-}
-
-.hl {
-    background-color: #fff9bd;
-}
-
-.highlight .hll { background-color: #ffffcc }
-.highlight  { background: #ffffff; }
-.highlight .c { color: #999988; font-style: italic } /* Comment */
-.highlight .err { color: #a61717; background-color: #e3d2d2 } /* Error */
-.highlight .k { color: #000000; font-weight: bold } /* Keyword */
-.highlight .o { color: #000000; font-weight: bold } /* Operator */
-.highlight .ch { color: #999988; font-style: italic } /* Comment.Hashbang */
-.highlight .cm { color: #999988; font-style: italic } /* Comment.Multiline */
-.highlight .cp { color: #999999; font-weight: bold; font-style: italic } /* Comment.Preproc */
-.highlight .cpf { color: #999988; font-style: italic } /* Comment.PreprocFile */
-.highlight .c1 { color: #999988; font-style: italic } /* Comment.Single */
-.highlight .cs { color: #999999; font-weight: bold; font-style: italic } /* Comment.Special */
-.highlight .gd { color: #000000; background-color: #ffdddd } /* Generic.Deleted */
-.highlight .ge { color: #000000; font-style: italic } /* Generic.Emph */
-.highlight .gr { color: #aa0000 } /* Generic.Error */
-.highlight .gh { color: #999999 } /* Generic.Heading */
-.highlight .gi { color: #000000; background-color: #ddffdd } /* Generic.Inserted */
-.highlight .go { color: #888888 } /* Generic.Output */
-.highlight .gp { color: #555555 } /* Generic.Prompt */
-.highlight .gs { font-weight: bold } /* Generic.Strong */
-.highlight .gu { color: #aaaaaa } /* Generic.Subheading */
-.highlight .gt { color: #aa0000 } /* Generic.Traceback */
-.highlight .kc { color: #000000; font-weight: bold } /* Keyword.Constant */
-.highlight .kd { color: #000000; font-weight: bold } /* Keyword.Declaration */
-.highlight .kn { color: #000000; font-weight: bold } /* Keyword.Namespace */
-.highlight .kp { color: #000000; font-weight: bold } /* Keyword.Pseudo */
-.highlight .kr { color: #000000; font-weight: bold } /* Keyword.Reserved */
-.highlight .kt { color: #445588; font-weight: bold } /* Keyword.Type */
-.highlight .m { color: #009999 } /* Literal.Number */
-.highlight .s { color: #dd1144 } /* Literal.String */
-.highlight .na { color: #008080 } /* Name.Attribute */
-.highlight .nb { color: #0086B3 } /* Name.Builtin */
-.highlight .nc { color: #445588; font-weight: bold } /* Name.Class */
-.highlight .no { color: #008080 } /* Name.Constant */
-.highlight .nd { color: #3c5d5d; font-weight: bold } /* Name.Decorator */
-.highlight .ni { color: #800080 } /* Name.Entity */
-.highlight .ne { color: #990000; font-weight: bold } /* Name.Exception */
-.highlight .nf { color: #990000; font-weight: bold } /* Name.Function */
-.highlight .nl { color: #990000; font-weight: bold } /* Name.Label */
-.highlight .nn { color: #555555 } /* Name.Namespace */
-.highlight .nt { color: #000080 } /* Name.Tag */
-.highlight .nv { color: #008080 } /* Name.Variable */
-.highlight .ow { color: #000000; font-weight: bold } /* Operator.Word */
-.highlight .w { color: #bbbbbb } /* Text.Whitespace */
-.highlight .mb { color: #009999 } /* Literal.Number.Bin */
-.highlight .mf { color: #009999 } /* Literal.Number.Float */
-.highlight .mh { color: #009999 } /* Literal.Number.Hex */
-.highlight .mi { color: #009999 } /* Literal.Number.Integer */
-.highlight .mo { color: #009999 } /* Literal.Number.Oct */
-.highlight .sb { color: #dd1144 } /* Literal.String.Backtick */
-.highlight .sc { color: #dd1144 } /* Literal.String.Char */
-.highlight .sd { color: #dd1144 } /* Literal.String.Doc */
-.highlight .s2 { color: #dd1144 } /* Literal.String.Double */
-.highlight .se { color: #dd1144 } /* Literal.String.Escape */
-.highlight .sh { color: #dd1144 } /* Literal.String.Heredoc */
-.highlight .si { color: #dd1144 } /* Literal.String.Interpol */
-.highlight .sx { color: #dd1144 } /* Literal.String.Other */
-.highlight .sr { color: #009926 } /* Literal.String.Regex */
-.highlight .s1 { color: #dd1144 } /* Literal.String.Single */
-.highlight .ss { color: #990073 } /* Literal.String.Symbol */
-.highlight .bp { color: #999999 } /* Name.Builtin.Pseudo */
-.highlight .vc { color: #008080 } /* Name.Variable.Class */
-.highlight .vg { color: #008080 } /* Name.Variable.Global */
-.highlight .vi { color: #008080 } /* Name.Variable.Instance */
-.highlight .il { color: #009999 } /* Literal.Number.Integer.Long */
-
-@media screen and (max-width: 500px){
-  .page {
-    padding: 6px;
-    margin: 0;
-    border: 0;
-  }
-  h1 {
-    margin-bottom: 2px;
-  }
-  h3 {
-    margin-bottom: 4px;
-  }
-  hr {
-    margin: 8px -6px;
-  }
-  .dataset {
-    margin: 6px 0;
-  }
-  .screen-small-hide {
-    display: none;
-  }
-  .screen-small-show {
-    display: inherit;
-  }
-  .banner {
-    margin-top: -6px;
-    margin-left: -6px;
-    margin-right: -6px;
-  }
-}
-''')
-=======
         out.write(open('templates/main.css').read())
->>>>>>> 58448d33
 
 
 def generate_js(base_dir, version):
